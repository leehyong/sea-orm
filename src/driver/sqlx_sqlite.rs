--- conflicted
+++ resolved
@@ -30,13 +30,9 @@
     pub fn accepts(string: &str) -> bool {
         string.starts_with("sqlite:") && string.parse::<SqliteConnectOptions>().is_ok()
     }
-
-<<<<<<< HEAD
+    
     /// Add configuration options for the SQLite database
     pub async fn connect(options: ConnectOptions) -> Result<DatabaseConnection, DbErr> {
-=======
-    pub async fn connect(mut options: ConnectOptions) -> Result<DatabaseConnection, DbErr> {
->>>>>>> a80df71c
         let mut opt = options
             .url
             .parse::<SqliteConnectOptions>()
