--- conflicted
+++ resolved
@@ -29,15 +29,9 @@
 futures-util = { version = "^0.3" }
 tracing = { version = "0.1", features = ["log"] }
 rust_decimal = { version = "^1", optional = true }
-<<<<<<< HEAD
-sea-orm-macros = { version = "^0.4.1", path = "sea-orm-macros", optional = true }
-sea-query = { version = "^0.19.1", features = ["thread-safe"] }
-sea-strum = { version = "^0.21", git = "https://github.com/SeaQL/strum.git", branch = "pulls/1", features = ["derive", "sea-orm"] }
-=======
 sea-orm-macros = { version = "^0.4.2", path = "sea-orm-macros", optional = true }
 sea-query = { version = "^0.20.0", features = ["thread-safe"] }
-sea-strum = { version = "^0.21", features = ["derive", "sea-orm"] }
->>>>>>> b67ccc38
+sea-strum = { version = "^0.23", features = ["derive", "sea-orm"] }
 serde = { version = "^1.0", features = ["derive"] }
 serde_json = { version = "^1", optional = true }
 sqlx = { version = "^0.5", optional = true }
